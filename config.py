import ConfigParser
import os
import logging
import logging.config
import platform
import string
import subprocess
import sys
import glob
from optparse import OptionParser, Values
from cStringIO import StringIO
from util import getOS

# CONSTANTS
DATADOG_CONF = "datadog.conf"
DEFAULT_CHECK_FREQUENCY = 15 # seconds
DEFAULT_STATSD_FREQUENCY = 10 # seconds
PUP_STATSD_FREQUENCY = 2 # seconds

class DDConfigNotFound(Exception): pass

def get_parsed_args():
    parser = OptionParser()
    parser.add_option('-d', '--dd_url', action='store', default=None,
                        dest='dd_url')
    parser.add_option('-c', '--clean', action='store_true', default=False,
                        dest='clean')
    parser.add_option('-u', '--use-local-forwarder', action='store_true',
                        default=False,dest='use_forwarder')
    parser.add_option('-n', '--disable-dd', action='store_true', default=False,
                        dest="disable_dd")
    try:
        options, args = parser.parse_args()
    except SystemExit:
        options, args = Values({'dd_url': None,
                                'clean': False,
                                'use_forwarder':False,
                                'disable_dd':False}), [] # Ignore parse errors
    return options, args

def get_version():
<<<<<<< HEAD
    return "3.1.1"
=======
    return "3.1.3"
>>>>>>> 8ed03a0e

def skip_leading_wsp(f):
    "Works on a file, returns a file-like object"
    return StringIO("\n".join(map(string.strip, f.readlines())))

def initialize_logging(config_path, os_name=None):
    try:
        logging.config.fileConfig(config_path)
    except Exception, e:
        sys.stderr.write("Couldn't initialize logging: %s" % str(e))
<<<<<<< HEAD

=======
>>>>>>> 8ed03a0e


def _windows_config_path():
    # Find the 'common appdata' path
    import ctypes
    from ctypes import wintypes, windll

    CSIDL_COMMON_APPDATA = 35

    _SHGetFolderPath = windll.shell32.SHGetFolderPathW
    _SHGetFolderPath.argtypes = [wintypes.HWND,
                                ctypes.c_int,
                                wintypes.HANDLE,
                                wintypes.DWORD, wintypes.LPCWSTR]

    path_buf = wintypes.create_unicode_buffer(wintypes.MAX_PATH)
    result = _SHGetFolderPath(0, CSIDL_COMMON_APPDATA, 0, 0, path_buf)
    common_data = path_buf.value

    path = os.path.join(common_data, 'Datadog', DATADOG_CONF)
    if os.path.exists(path):
        return path
    raise DDConfigNotFound(path)

def _unix_config_path():
    path = os.path.join('/etc/dd-agent', DATADOG_CONF)
    if os.path.exists(path):
        return path
    raise DDConfigNotFound(path)

def get_config_path(cfg_path=None, os_name=None):
    # Check if there's an override and if it exists
    if cfg_path is not None and os.path.exists(cfg_path):
        return cfg_path

    # Check for an OS-specific path, continue on not-found exceptions
    exc = None
    if os_name == 'windows':
        try:
            return _windows_config_path()
        except DDConfigNotFound, e:
            exc = e
    else:
        try:
            return _unix_config_path()
        except DDConfigNotFound, e:
            exc = e

    # Check if there's a config stored in the current agent directory
    path = os.path.realpath(__file__)
    path = os.path.dirname(path)
    if os.path.exists(os.path.join(path, DATADOG_CONF)):
        return os.path.join(path, DATADOG_CONF)
    
    # If all searches fail, exit the agent with an error
    sys.stderr.write("Please supply a configuration file at %s or in the directory where the agent is currently deployed.\n" % exc.message)
    sys.exit(3)

def get_config(parse_args = True, cfg_path=None, init_logging=False, options=None):
    if parse_args:
        options, args = get_parsed_args()
    elif not options:
        args = None

    # General config
    agentConfig = {
        'check_freq': DEFAULT_CHECK_FREQUENCY,
        'debug_mode': False,
        'dogstatsd_interval': DEFAULT_STATSD_FREQUENCY,
        'dogstatsd_port': 8125,
        'dogstatsd_target': 'http://localhost:17123',
        'graphite_listen_port': None,
        'hostname': None,
        'listen_port': None,
        'tags': None,
        'use_ec2_instance_id': False,
        'version': get_version(),
        'watchdog': True,
    }

    dogstatsd_interval = DEFAULT_STATSD_FREQUENCY

    # Config handling
    try:
        # Find the right config file
        path = os.path.realpath(__file__)
        path = os.path.dirname(path)

        config_path = get_config_path(cfg_path, os_name=getOS())
        config = ConfigParser.ConfigParser()
        config.readfp(skip_leading_wsp(open(config_path)))

        if init_logging:
            initialize_logging(config_path, os_name=getOS())


        # bulk import
        for option in config.options('Main'):
            agentConfig[option] = config.get('Main', option)

        #
        # Core config
        #

        if config.has_option('Main', 'use_dd'):
            agentConfig['use_dd'] = config.get('Main', 'use_dd').lower() in ("yes", "true")
        else:
            agentConfig['use_dd'] = True

        if options is not None and options.use_forwarder:
            listen_port = 17123
            if config.has_option('Main','listen_port'):
                listen_port = config.get('Main','listen_port')
            agentConfig['dd_url'] = "http://localhost:" + str(listen_port)
        elif options is not None and not options.disable_dd and options.dd_url:
            agentConfig['dd_url'] = options.dd_url
        else:
            agentConfig['dd_url'] = config.get('Main', 'dd_url')
        if agentConfig['dd_url'].endswith('/'):
            agentConfig['dd_url'] = agentConfig['dd_url'][:-1]

        # Whether also to send to Pup
        if config.has_option('Main', 'use_pup'):
            agentConfig['use_pup'] = config.get('Main', 'use_pup').lower() in ("yes", "true")
        else:
            agentConfig['use_pup'] = True

        if agentConfig['use_pup']:
            if config.has_option('Main', 'pup_url'):
                agentConfig['pup_url'] = config.get('Main', 'pup_url')
            else:
                agentConfig['pup_url'] = 'http://localhost:17125'

            pup_port = 17125
            if config.has_option('Main', 'pup_port'):
                agentConfig['pup_port'] = int(config.get('Main', 'pup_port'))

        # Increases the frequency of statsd metrics when only sending to Pup
        if not agentConfig['use_dd'] and agentConfig['use_pup']:
            dogstatsd_interval = PUP_STATSD_FREQUENCY

        if not agentConfig['use_dd'] and not agentConfig['use_pup']:
            sys.stderr.write("Please specify at least one endpoint to send metrics to. This can be done in datadog.conf.")
            exit(2)

        # Which API key to use
        agentConfig['api_key'] = config.get('Main', 'api_key')

        # Debug mode
        agentConfig['debug_mode'] = config.get('Main', 'debug_mode').lower() in ("yes", "true")

        if config.has_option('Main', 'use_ec2_instance_id'):
            use_ec2_instance_id = config.get('Main', 'use_ec2_instance_id')
            # translate yes into True, the rest into False
            agentConfig['use_ec2_instance_id'] = (use_ec2_instance_id.lower() == 'yes')

        if config.has_option('Main', 'check_freq'):
            try:
                agentConfig['check_freq'] = int(config.get('Main', 'check_freq'))
            except:
                pass

        # Disable Watchdog (optionally)
        if config.has_option('Main', 'watchdog'):
            if config.get('Main', 'watchdog').lower() in ('no', 'false'):
                agentConfig['watchdog'] = False

        # Optional graphite listener
        if config.has_option('Main','graphite_listen_port'):
            agentConfig['graphite_listen_port'] = int(config.get('Main','graphite_listen_port'))
        else:
            agentConfig['graphite_listen_port'] = None

        # Dogstatsd config
        dogstatsd_defaults = {
            'dogstatsd_port' : 8125,
            'dogstatsd_target' : 'http://localhost:17123',
            'dogstatsd_interval' : dogstatsd_interval
        }
        for key, value in dogstatsd_defaults.iteritems():
            if config.has_option('Main', key):
                agentConfig[key] = config.get('Main', key)
            else:
                agentConfig[key] = value

        # Optional config
        # FIXME not the prettiest code ever...
        if config.has_option('Main', 'use_mount'):
            agentConfig['use_mount'] = config.get('Main', 'use_mount').lower() in ("yes", "true", "1")

        if config.has_option('datadog', 'ddforwarder_log'):
            agentConfig['has_datadog'] = True

        # Dogstream config
        if config.has_option("Main", "dogstream_log"):
            # Older version, single log support
            log_path = config.get("Main", "dogstream_log")
            if config.has_option("Main", "dogstream_line_parser"):
                agentConfig["dogstreams"] = ':'.join([log_path, config.get("Main", "dogstream_line_parser")])
            else:
                agentConfig["dogstreams"] = log_path

        elif config.has_option("Main", "dogstreams"):
            agentConfig["dogstreams"] = config.get("Main", "dogstreams")

        if config.has_option("Main", "nagios_perf_cfg"):
            agentConfig["nagios_perf_cfg"] = config.get("Main", "nagios_perf_cfg")

        if config.has_section('WMI'):
            agentConfig['WMI'] = {}
            for key, value in config.items('WMI'):
                agentConfig['WMI'][key] = value    

    except ConfigParser.NoSectionError, e:
        sys.stderr.write('Config file not found or incorrectly formatted.\n')
        sys.exit(2)

    except ConfigParser.ParsingError, e:
        sys.stderr.write('Config file not found or incorrectly formatted.\n')
        sys.exit(2)

    except ConfigParser.NoOptionError, e:
        sys.stderr.write('There are some items missing from your config file, but nothing fatal [%s]' % e)

    if 'apache_status_url' in agentConfig and agentConfig['apache_status_url'] == None:
        sys.stderr.write('You must provide a config value for apache_status_url. If you do not wish to use Apache monitoring, leave it as its default value - http://www.example.com/server-status/?auto.\n')
        sys.exit(2)

    if 'nginx_status_url' in agentConfig and agentConfig['nginx_status_url'] == None:
        sys.stderr.write('You must provide a config value for nginx_status_url. If you do not wish to use Nginx monitoring, leave it as its default value - http://www.example.com/nginx_status.\n')
        sys.exit(2)

    if 'mysql_server' in agentConfig and agentConfig['mysql_server'] != '' and 'mysql_user' in agentConfig and agentConfig['mysql_user'] != '' and 'mysql_pass' in agentConfig:
        try:
            import MySQLdb
        except ImportError:
            sys.stderr.write('You have configured MySQL for monitoring, but the MySQLdb module is not installed. For more info, see: http://help.datadoghq.com.\n')
            sys.exit(2)

    if 'mongodb_server' in agentConfig and agentConfig['mongodb_server'] != '':
        try:
            import pymongo
        except ImportError:
            sys.stderr.write('You have configured MongoDB for monitoring, but the pymongo module is not installed.\n')
            sys.exit(2)

    return agentConfig

def get_system_stats():
    systemStats = {
        'machine': platform.machine(),
        'platform': sys.platform,
        'processor': platform.processor(),
        'pythonV': platform.python_version()
    }

    if sys.platform == 'linux2':
        grep = subprocess.Popen(['grep', 'model name', '/proc/cpuinfo'], stdout=subprocess.PIPE, close_fds=True)
        wc = subprocess.Popen(['wc', '-l'], stdin=grep.stdout, stdout=subprocess.PIPE, close_fds=True)
        systemStats['cpuCores'] = int(wc.communicate()[0])

    if sys.platform == 'darwin':
        systemStats['cpuCores'] = int(subprocess.Popen(['sysctl', 'hw.ncpu'], stdout=subprocess.PIPE, close_fds=True).communicate()[0].split(': ')[1])

    if sys.platform == 'linux2':
        systemStats['nixV'] = platform.dist()

    elif sys.platform == 'darwin':
        systemStats['macV'] = platform.mac_ver()

    elif sys.platform.find('freebsd') != -1:
        version = platform.uname()[2]
        systemStats['fbsdV'] = ('freebsd', version, '') # no codename for FreeBSD

    return systemStats

def set_win32_cert_path():
    ''' In order to use tornado.httpclient with the packaged .exe on Windows we
    need to override the default ceritifcate location which is based on the path
    to tornado and will give something like "C:\path\to\program.exe\tornado/cert-file".

    If pull request #379 is accepted (https://github.com/facebook/tornado/pull/379) we
    will be able to override this in a clean way. For now, we have to monkey patch
    tornado.httpclient._DEFAULT_CA_CERTS
    '''
    crt_path = os.path.join(os.environ['PROGRAMFILES'], 'Datadog', 'Datadog Agent',
        'ca-certificates.crt')
    import tornado.simple_httpclient
    tornado.simple_httpclient._DEFAULT_CA_CERTS = crt_path

def get_confd_path():
    log = logging.getLogger('config')
    cur_path = os.path.dirname(os.path.realpath(__file__))
    cur_path = os.path.join(cur_path, 'conf.d')

    if os.path.exists(cur_path):
        log.debug("Using '%s' as the path to conf.d" % cur_path)
        return cur_path

    # Try /etc/dd-agent/conf.d/
    # FIXME: Make this work on Windows when it's in the mainline
    path_check = os.path.join('/etc/dd-agent', 'conf.d')
    if os.path.exists(path_check):
        log.debug("Using '%s' as the path to conf.d" % path_check)
        return path_check

    sys.stderr.write("No conf.d folder found in /etc/dd-agent/ or in the directory where the agent is currently deployed.\n")
    sys.exit(3)

def get_checksd_path():
    log = logging.getLogger('config')
    cur_path = os.path.dirname(os.path.realpath(__file__))
    checksd_path = os.path.join(cur_path, 'checks.d')

    return checksd_path

def load_check_directory(agentConfig):
    ''' Return the checks from checks.d. Only checks that have a configuration
    file in conf.d will be returned. '''
    from util import yaml, yLoader
    checks = []

    log = logging.getLogger('config')
    checks_path = get_checksd_path()
    confd_path = get_confd_path()
    check_glob = os.path.join(checks_path, '*.py')

    # Update the python path before the import
    sys.path.append(checks_path)

    # For backwards-compatability with old style checks, we have to load every
    # checks.d module and check for a corresponding config OR check if the old
    # config will "activate" the check.
    #
    # Once old-style checks aren't supported, we'll just read the configs and
    # import the corresponding check module
    for check in glob.glob(check_glob):
        check_name = os.path.basename(check).split('.')[0]
        try:
            check_module = __import__(check_name)
        except:
            log.warn('Unable to import check module %s.py from checks.d' % check_name)
            continue

        try:
            check_class = getattr(check_module, check_module.CHECK)
        except:
            log.warn("Unable to find CHECK value for the checks.d module %s.py" % check_name)
            continue

        # Check if the config exists OR we match the old-style config
        conf_path = os.path.join(confd_path, '%s.yaml' % check_name)
        if os.path.exists(conf_path):
            with open(conf_path) as f:
                try:
                    check_config = yaml.load(f.read(), Loader=yLoader)
                except:
                    log.warn("Unable to parse yaml config in %s" % conf)
                    continue
        elif hasattr(check_class, 'parse_agent_config'):
            # FIXME: Remove this check once all old-style checks are gone
            check_config = check_class.parse_agent_config(agentConfig)
            if not check_config:
                continue
        else:
            continue

        # Init all of the check's classes with
        init_config = check_config.get('init_config', None)
        check_class = check_class(check_name, init_config=init_config,
            agentConfig=agentConfig)

        # Look for the per-check config, which *must* exist
        if not check_config.get('instances'):
            log.error("Config %s is missing 'instances'" % conf)
            continue

        # Although most instancess will be a list to support multi-instance
        # checks, accept non-list formatted.
        if type(check_config['instances']) != type([]):
            check_config['instances'] = [check_config['instances']]

        checks.append({
            'name': check_name,
            'instances': check_config['instances'],
            'class': check_class
        })

    return checks<|MERGE_RESOLUTION|>--- conflicted
+++ resolved
@@ -39,11 +39,7 @@
     return options, args
 
 def get_version():
-<<<<<<< HEAD
-    return "3.1.1"
-=======
     return "3.1.3"
->>>>>>> 8ed03a0e
 
 def skip_leading_wsp(f):
     "Works on a file, returns a file-like object"
@@ -54,10 +50,6 @@
         logging.config.fileConfig(config_path)
     except Exception, e:
         sys.stderr.write("Couldn't initialize logging: %s" % str(e))
-<<<<<<< HEAD
-
-=======
->>>>>>> 8ed03a0e
 
 
 def _windows_config_path():
