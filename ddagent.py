#!/usr/bin/env python
'''
    Datadog
    www.datadoghq.com
    ----
    Make sense of your IT Data

    Licensed under Simplified BSD License (see LICENSE)
    (C) Boxed Ice 2010 all rights reserved
    (C) Datadog, Inc. 2010-2013 all rights reserved
'''

# set up logging before importing any other components
from config import initialize_logging; initialize_logging('forwarder')
from config import get_logging_config

import os; os.umask(022)

# Standard imports
import logging
import os
import sys
import threading
import zlib
from Queue import Queue, Full
from subprocess import Popen
from hashlib import md5
from datetime import datetime, timedelta
from socket import gaierror

# Tornado
import tornado.httpserver
import tornado.ioloop
import tornado.web
from tornado.escape import json_decode
from tornado.options import define, parse_command_line, options

# agent import
from util import Watchdog, get_uuid, get_hostname, json
from emitter import http_emitter, format_body
from config import get_config
from checks.check_status import ForwarderStatus
from transaction import Transaction, TransactionManager
import modules

log = logging.getLogger('forwarder')
log.setLevel(get_logging_config()['log_level'] or logging.INFO)

TRANSACTION_FLUSH_INTERVAL = 5000 # Every 5 seconds
WATCHDOG_INTERVAL_MULTIPLIER = 10 # 10x flush interval

# Maximum delay before replaying a transaction
MAX_WAIT_FOR_REPLAY = timedelta(seconds=90)

# Maximum queue size in bytes (when this is reached, old messages are dropped)
MAX_QUEUE_SIZE = 30 * 1024 * 1024 # 30MB

THROTTLING_DELAY = timedelta(microseconds=1000000/2) # 2 msg/second

class EmitterThread(threading.Thread):

    def __init__(self, *args, **kwargs):
        self.__name = kwargs['name']
        self.__emitter = kwargs.pop('emitter')
        self.__logger = kwargs.pop('logger')
        self.__config = kwargs.pop('config')
        self.__max_queue_size = kwargs.pop('max_queue_size', 100)
        self.__queue = Queue(self.__max_queue_size)
        threading.Thread.__init__(self, *args, **kwargs)
        self.daemon = True

    def run(self):
        while True:
            (data, headers) = self.__queue.get()
            try:
                self.__logger.debug('Emitter %r handling a packet', self.__name)
                self.__emitter(data, self.__logger, self.__config)
            except Exception:
                self.__logger.error('Failure during operation of emitter %r', self.__name, exc_info=True)

    def enqueue(self, data, headers):
        try:
            self.__queue.put((data, headers), block=False)
        except Full:
            self.__logger.warn('Dropping packet for %r due to backlog', self.__name)

class EmitterManager(object):
    """Track custom emitters"""

    def __init__(self, config):
        self.agentConfig = config
        self.emitterThreads = []
        for emitter_spec in [s.strip() for s in self.agentConfig.get('custom_emitters', '').split(',')]:
            if len(emitter_spec) == 0: continue
            logging.info('Setting up custom emitter %r', emitter_spec)
            try:
                thread = EmitterThread(
                    name=emitter_spec,
                    emitter=modules.load(emitter_spec, 'emitter'),
                    logger=logging,
                    config=config,
                )
                thread.start()
                self.emitterThreads.append(thread)
            except Exception, e:
                logging.error('Unable to start thread for emitter: %r', emitter_spec, exc_info=True)
        logging.info('Done with custom emitters')

    def send(self, data, headers=None):
        if not self.emitterThreads:
            return # bypass decompression/decoding
        if headers and headers.get('Content-Encoding') == 'deflate':
            data = zlib.decompress(data)
        data = json_decode(data)
        for emitterThread in self.emitterThreads:
            logging.info('Queueing for emitter %r', emitterThread.name)
            emitterThread.enqueue(data, headers)

class MetricTransaction(Transaction):

    _application = None
    _trManager = None
    _endpoints = []
    _emitter_manager = None

    @classmethod
    def set_application(cls, app):
        cls._application = app
        cls._emitter_manager = EmitterManager(cls._application._agentConfig)

    @classmethod
    def set_tr_manager(cls, manager):
        cls._trManager = manager

    @classmethod
    def get_tr_manager(cls):
        return cls._trManager

    @classmethod
    def set_endpoints(cls):

        if 'use_pup' in cls._application._agentConfig:
            if cls._application._agentConfig['use_pup']:
                cls._endpoints.append('pup_url')
        # Only send data to Datadog if an API KEY exists
        # i.e. user is also Datadog user
        try:
            is_dd_user = 'api_key' in cls._application._agentConfig\
                and 'use_dd' in cls._application._agentConfig\
                and cls._application._agentConfig['use_dd']\
                and cls._application._agentConfig.get('api_key') is not None\
                and cls._application._agentConfig.get('api_key', "pup") not in ("", "pup")
            if is_dd_user:
                log.warn("You are a Datadog user so we will send data to https://app.datadoghq.com")
                cls._endpoints.append('dd_url')
        except:
            log.info("Not a Datadog user")

    def __init__(self, data, headers):
        self._data = data
        self._headers = headers

        # Call after data has been set (size is computed in Transaction's init)
        Transaction.__init__(self)

        # Emitters operate outside the regular transaction framework
        if self._emitter_manager is not None:
            self._emitter_manager.send(data, headers)

        # Insert the transaction in the Manager
        self._trManager.append(self)
        log.debug("Created transaction %d" % self.get_id())
        self._trManager.flush()

    def __sizeof__(self):
        return sys.getsizeof(self._data)

    def get_url(self, endpoint):
        api_key = self._application._agentConfig.get('api_key')
        if api_key:
            return self._application._agentConfig[endpoint] + '/intake?api_key=%s' % api_key
        return self._application._agentConfig[endpoint] + '/intake'

    def flush(self):
        for endpoint in self._endpoints:
            url = self.get_url(endpoint)
            log.debug("Sending metrics to endpoint %s at %s" % (endpoint, url))

            # Getting proxy settings
            proxy_settings = self._application._agentConfig.get('proxy_settings', None)
            ssl_certificate = self._application._agentConfig.get('ssl_certificate', None)

            tornado_client_params = {
                'url': url,
                'method': 'POST',
                'body': self._data,
<<<<<<< HEAD
                'headers': self._headers,
                'validate_cert': not self._application.skip_ssl_validation,
            }

            if proxy_settings['host'] is not None and proxy_settings['port'] is not None:
=======
                'headers': self._headers
            }

            if proxy_settings is not None:
>>>>>>> 956c6759
                log.debug("Configuring tornado to use proxy settings: %s:****@%s:%s" % (proxy_settings['user'],
                    proxy_settings['host'], proxy_settings['port']))
                tornado_client_params['proxy_host'] = proxy_settings['host']
                tornado_client_params['proxy_port'] = proxy_settings['port']
                tornado_client_params['proxy_username'] = proxy_settings['user']
                tornado_client_params['proxy_password'] = proxy_settings['password']
                tornado_client_params['ca_certs'] = ssl_certificate

                req = tornado.httpclient.HTTPRequest(**tornado_client_params)
<<<<<<< HEAD
                tornado.httpclient.AsyncHTTPClient.configure("tornado.curl_httpclient.CurlAsyncHTTPClient")
=======
                tornado.httpclient.AsyncHTTPClient().configure("tornado.curl_httpclient.CurlAsyncHTTPClient")
>>>>>>> 956c6759
            else:
                req = tornado.httpclient.HTTPRequest(**tornado_client_params)
                log.debug("Using Tornado simple HTTP Client")
                
            http = tornado.httpclient.AsyncHTTPClient()
            

            # The success of this metric transaction should only depend on
            # whether or not it's successfully sent to datadoghq. If it fails
            # getting sent to pup, it's not a big deal.
            callback = lambda(x): None
            if len(self._endpoints) <= 1 or endpoint == 'dd_url':
                callback = self.on_response

            http.fetch(req, callback=callback)

    def on_response(self, response):
        if response.error:
            log.error("Response: %s" % response)
            self._trManager.tr_error(self)
        else:
            self._trManager.tr_success(self)

        self._trManager.flush_next()


class APIMetricTransaction(MetricTransaction):

    def get_url(self, endpoint):
        config = self._application._agentConfig
        api_key = config['api_key']
        url = config[endpoint] + '/api/v1/series/?api_key=' + api_key
        if endpoint == 'pup_url':
            url = config[endpoint] + '/api/v1/series'
        return url

    def get_data(self):
        return self._data


class StatusHandler(tornado.web.RequestHandler):

    def get(self):
        threshold = int(self.get_argument('threshold', -1))

        m = MetricTransaction.get_tr_manager()

        self.write("<table><tr><td>Id</td><td>Size</td><td>Error count</td><td>Next flush</td></tr>")
        transactions = m.get_transactions()
        for tr in transactions:
            self.write("<tr><td>%s</td><td>%s</td><td>%s</td><td>%s</td></tr>" %
                (tr.get_id(), tr.get_size(), tr.get_error_count(), tr.get_next_flush()))
        self.write("</table>")

        if threshold >= 0:
            if len(transactions) > threshold:
                self.set_status(503)

class AgentInputHandler(tornado.web.RequestHandler):

    def post(self):
        """Read the message and forward it to the intake"""

        # read message
        msg = self.request.body
        headers = self.request.headers

        if msg is not None:
            # Setup a transaction for this message
            tr = MetricTransaction(msg, headers)
        else:
            raise tornado.web.HTTPError(500)

        self.write("Transaction: %s" % tr.get_id())

class ApiInputHandler(tornado.web.RequestHandler):

    def post(self):
        """Read the message and forward it to the intake"""

        # read message
        msg = self.request.body
        headers = self.request.headers

        if msg is not None:
            # Setup a transaction for this message
            tr = APIMetricTransaction(msg, headers)
        else:
            raise tornado.web.HTTPError(500)


class Application(tornado.web.Application):

    def __init__(self, port, agentConfig, watchdog=True, skip_ssl_validation=False):
        self._port = int(port)
        self._agentConfig = agentConfig
        self._metrics = {}
        MetricTransaction.set_application(self)
        MetricTransaction.set_endpoints()
        self._tr_manager = TransactionManager(MAX_WAIT_FOR_REPLAY,
            MAX_QUEUE_SIZE, THROTTLING_DELAY)
        MetricTransaction.set_tr_manager(self._tr_manager)

        self._watchdog = None
        self.skip_ssl_validation = skip_ssl_validation or agentConfig.get('skip_ssl_validation', False)
        if self.skip_ssl_validation:
            log.info("Skipping SSL hostname validation, useful when using a transparent proxy")

        if watchdog:
            watchdog_timeout = TRANSACTION_FLUSH_INTERVAL * WATCHDOG_INTERVAL_MULTIPLIER
            self._watchdog = Watchdog(watchdog_timeout,
                max_mem_mb=agentConfig.get('limit_memory_consumption', None))

    def log_request(self, handler):
        """ Override the tornado logging method.
        If everything goes well, log level is DEBUG.
        Otherwise it's WARNING or ERROR depending on the response code. """
        if handler.get_status() < 400:
            log_method = log.debug
        elif handler.get_status() < 500:
            log_method = log.warning
        else:
            log_method = log.error
        request_time = 1000.0 * handler.request.request_time()
        log_method("%d %s %.2fms", handler.get_status(),
                   handler._request_summary(), request_time)

    def appendMetric(self, prefix, name, host, device, ts, value):

        if self._metrics.has_key(prefix):
            metrics = self._metrics[prefix]
        else:
            metrics = {}
            self._metrics[prefix] = metrics

        if metrics.has_key(name):
            metrics[name].append([host, device, ts, value])
        else:
            metrics[name] = [[host, device, ts, value]]

    def _postMetrics(self):

        if len(self._metrics) > 0:
            self._metrics['uuid'] = get_uuid()
            self._metrics['internalHostname'] = get_hostname(self._agentConfig)
            self._metrics['apiKey'] = self._agentConfig['api_key']
            MetricTransaction(json.dumps(self._metrics),
                headers={'Content-Type': 'application/json'})
            self._metrics = {}

    def run(self):
        handlers = [
            (r"/intake/?", AgentInputHandler),
            (r"/api/v1/series/?", ApiInputHandler),
            (r"/status/?", StatusHandler),
        ]

        settings = dict(
            cookie_secret="12oETzKXQAGaYdkL5gEmGeJJFuYh7EQnp2XdTP1o/Vo=",
            xsrf_cookies=False,
            debug=False,
            log_function=self.log_request
        )

        non_local_traffic = self._agentConfig.get("non_local_traffic", False)

        tornado.web.Application.__init__(self, handlers, **settings)
        http_server = tornado.httpserver.HTTPServer(self)

        # non_local_traffic must be == True to match, not just some non-false value
        if non_local_traffic is True:
            http_server.listen(self._port)
        else:
            # localhost in lieu of 127.0.0.1 to support IPv6
            try:
                http_server.listen(self._port, address = "localhost")
            except gaierror:
                log.warning("Warning localhost seems undefined in your host file, using 127.0.0.1 instead")
                http_server.listen(self._port, address = "127.0.0.1")

        log.info("Listening on port %d" % self._port)

        # Register callbacks
        self.mloop = tornado.ioloop.IOLoop.current()

        logging.getLogger().setLevel(get_logging_config()['log_level'] or logging.INFO)

        def flush_trs():
            if self._watchdog:
                self._watchdog.reset()
            self._postMetrics()
            self._tr_manager.flush()

        tr_sched = tornado.ioloop.PeriodicCallback(flush_trs,TRANSACTION_FLUSH_INTERVAL,
            io_loop = self.mloop)

        # Register optional Graphite listener
        gport = self._agentConfig.get("graphite_listen_port", None)
        if gport is not None:
            log.info("Starting graphite listener on port %s" % gport)
            from graphite import GraphiteServer
            gs = GraphiteServer(self, get_hostname(self._agentConfig), io_loop=self.mloop)
            if non_local_traffic is True:
                gs.listen(gport)
            else:
                gs.listen(gport, address = "localhost")

        # Start everything
        if self._watchdog:
            self._watchdog.reset()
        tr_sched.start()

        self.mloop.start()
        log.info("Stopped")

    def stop(self):
        self.mloop.stop()

def init(skip_ssl_validation=False):
    agentConfig = get_config(parse_args = False)

    port = agentConfig.get('listen_port', 17123)
    if port is None:
        port = 17123
    else:
        port = int(port)

    app = Application(port, agentConfig, skip_ssl_validation=skip_ssl_validation)

    def sigterm_handler(signum, frame):
        log.info("caught sigterm. stopping")
        app.stop()

    import signal
    signal.signal(signal.SIGTERM, sigterm_handler)
    signal.signal(signal.SIGINT, sigterm_handler)

    return app

def main():
    define("pycurl", default=1, help="Use pycurl")
    define("sslcheck", default=1, help="Verify SSL hostname, on by default")
    args = parse_command_line()
    skip_ssl_validation = False

    if unicode(options.pycurl) == u"0":
        os.environ['USE_SIMPLE_HTTPCLIENT'] = "1"

    if unicode(options.sslcheck) == u"0":
        skip_ssl_validation = True

    # If we don't have any arguments, run the server.
    if not args:
        import tornado.httpclient
        app = init(skip_ssl_validation)
        try:
            app.run()
        finally:
            ForwarderStatus.remove_latest_status()

    else:
        usage = "%s [help|info]. Run with no commands to start the server" % (
                                        sys.argv[0])
        command = args[0]
        if command == 'info':
            logging.getLogger().setLevel(logging.ERROR)
            return ForwarderStatus.print_latest_status()
        elif command == 'help':
            print usage
        else:
            print "Unknown command: %s" % command
            print usage
            return -1
    return 0

if __name__ == "__main__":
    sys.exit(main())<|MERGE_RESOLUTION|>--- conflicted
+++ resolved
@@ -194,18 +194,11 @@
                 'url': url,
                 'method': 'POST',
                 'body': self._data,
-<<<<<<< HEAD
                 'headers': self._headers,
                 'validate_cert': not self._application.skip_ssl_validation,
-            }
 
             if proxy_settings['host'] is not None and proxy_settings['port'] is not None:
-=======
-                'headers': self._headers
-            }
-
-            if proxy_settings is not None:
->>>>>>> 956c6759
+
                 log.debug("Configuring tornado to use proxy settings: %s:****@%s:%s" % (proxy_settings['user'],
                     proxy_settings['host'], proxy_settings['port']))
                 tornado_client_params['proxy_host'] = proxy_settings['host']
@@ -215,11 +208,8 @@
                 tornado_client_params['ca_certs'] = ssl_certificate
 
                 req = tornado.httpclient.HTTPRequest(**tornado_client_params)
-<<<<<<< HEAD
                 tornado.httpclient.AsyncHTTPClient.configure("tornado.curl_httpclient.CurlAsyncHTTPClient")
-=======
-                tornado.httpclient.AsyncHTTPClient().configure("tornado.curl_httpclient.CurlAsyncHTTPClient")
->>>>>>> 956c6759
+
             else:
                 req = tornado.httpclient.HTTPRequest(**tornado_client_params)
                 log.debug("Using Tornado simple HTTP Client")
