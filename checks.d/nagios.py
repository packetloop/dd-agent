import time
import re
from checks import AgentCheck
from util import namedtuple, get_hostname
from checks.utils import TailFile


class NagiosParsingError(Exception): pass
class InvalidDataTemplate(Exception): pass


class Nagios(AgentCheck):

    # Event types we know about but decide to ignore in the parser
    IGNORE_EVENT_TYPES = []

    # fields order for each event type, as named tuples
    EVENT_FIELDS = {
        'CURRENT HOST STATE':       namedtuple('E_CurrentHostState', 'host, event_state, event_soft_hard, return_code, payload'),
        'CURRENT SERVICE STATE':    namedtuple('E_CurrentServiceState', 'host, check_name, event_state, event_soft_hard, return_code, payload'),
        'SERVICE ALERT':            namedtuple('E_ServiceAlert', 'host, check_name, event_state, event_soft_hard, return_code, payload'),
        'PASSIVE SERVICE CHECK':    namedtuple('E_PassiveServiceCheck', 'host, check_name, return_code, payload'),
        'HOST ALERT':               namedtuple('E_HostAlert', 'host, event_state, event_soft_hard, return_code, payload'),

        # [1305744274] SERVICE NOTIFICATION: ops;ip-10-114-237-165;Metric ETL;ACKNOWLEDGEMENT (CRITICAL);notify-service-by-email;HTTP CRITICAL: HTTP/1.1 503 Service Unavailable - 394 bytes in 0.010 second response time;datadog;alq
        'SERVICE NOTIFICATION':     namedtuple('E_ServiceNotification', 'contact, host, check_name, event_state, notification_type, payload'),

        # [1296509331] SERVICE FLAPPING ALERT: ip-10-114-97-27;cassandra JVM Heap;STARTED; Service appears to have started flapping (23.4% change >= 20.0% threshold)
        # [1296662511] SERVICE FLAPPING ALERT: ip-10-114-97-27;cassandra JVM Heap;STOPPED; Service appears to have stopped flapping (3.8% change < 5.0% threshold)
        'SERVICE FLAPPING ALERT':   namedtuple('E_FlappingAlert', 'host, check_name, flap_start_stop, payload'),

        # Reference for external commands: http://old.nagios.org/developerinfo/externalcommands/commandlist.php
        # Command Format:
        # ACKNOWLEDGE_SVC_PROBLEM;<host_name>;<service_description>;<sticky>;<notify>;<persistent>;<author>;<comment>
        # [1305832665] EXTERNAL COMMAND: ACKNOWLEDGE_SVC_PROBLEM;ip-10-202-161-236;Resources ETL;2;1;0;datadog;alq checking
        'ACKNOWLEDGE_SVC_PROBLEM': namedtuple('E_ServiceAck', 'host, check_name, sticky_ack, notify_ack, persistent_ack, ack_author, payload'),

        # Command Format:
        # ACKNOWLEDGE_HOST_PROBLEM;<host_name>;<sticky>;<notify>;<persistent>;<author>;<comment>
        'ACKNOWLEDGE_HOST_PROBLEM': namedtuple('E_HostAck', 'host, sticky_ack, notify_ack, persistent_ack, ack_author, payload'),

        # Host Downtime
        # [1297894825] HOST DOWNTIME ALERT: ip-10-114-89-59;STARTED; Host has entered a period of scheduled downtime
        # [1297894825] SERVICE DOWNTIME ALERT: ip-10-114-237-165;intake;STARTED; Service has entered a period of scheduled downtime

        'HOST DOWNTIME ALERT': namedtuple('E_HostDowntime', 'host, downtime_start_stop, payload'),
        'SERVICE DOWNTIME ALERT': namedtuple('E_ServiceDowntime', 'host, check_name, downtime_start_stop, payload'),
    }

    key = "Nagios"

    # Regex alternation ends up being tricker than expected, and much less readable
    RE_LINE_REG = re.compile('^\[(\d+)\] EXTERNAL COMMAND: (\w+);(.*)$')
    RE_LINE_EXT = re.compile('^\[(\d+)\] ([^:]+): (.*)$')

    def __init__(self, name, init_config, agentConfig):
        AgentCheck.__init__(self, name, init_config, agentConfig)

        self.gens = {}
        self.tails = {}
        self.perf_data_parsers = {}

        self._line_parsed = 0

    def _instance_key(*args):
        """ Return a key unique for this instance """
        return '|'.join([str(a) for a in args])

    def create_event(self, timestamp, event_type, fields):
        hostname = get_hostname(self.agentConfig)

        # FIXME Oli: kind of ugly to have to go through a named dict for this, and inefficient too
        # but couldn't think of anything smarter
        d = fields._asdict()
        d.update({'timestamp': timestamp, 'event_type': event_type, 'api_key': self.agentConfig.get('api_key', '')})
        # if host is localhost, turn that into the internal host name
        host = d.get('host', None)
        if host == "localhost":
            d["host"] = hostname

        self.log.debug("Nagios event: %s" % (d))
        self.event_count = self.event_count + 1
        self.event(d)

    def _parse_line(self, line):
        """Actual nagios parsing
        Return True if we found an event, False Otherwise
        """

        # We need to use try/catch here because a specific return value
        # of True or False is expected, and one line failing shouldn't
        # cause the entire thing to fail
        try:
            self._line_parsed = self._line_parsed + 1

            m = self.RE_LINE_REG.match(line)
            if m is None:
                m = self.RE_LINE_EXT.match(line)
            if m is None:
                return False

            (tstamp, event_type, remainder) = m.groups()
            tstamp = int(tstamp)

            if event_type in self.IGNORE_EVENT_TYPES:
                self.log.info("Ignoring nagios event of type %s" % (event_type))
                return False

            # then retrieve the event format for each specific event type
            fields = self.EVENT_FIELDS.get(event_type, None)
            if fields is None:
                self.log.warn("Ignoring unkown nagios event for line: %s" % (line[:-1]))
                return False

            # and parse the rest of the line
            parts = map(lambda p: p.strip(), remainder.split(';'))
            # Chop parts we don't recognize
            parts = parts[:len(fields._fields)]

            self.create_event(tstamp, event_type, fields._make(parts))

            return True
        except Exception, e:
            self.log.exception(e)
            return False

    def check(self, instance):

        # Check arguments
        log_path = instance.get('log_file', None)
        if log_path is None:
            raise Exception("Not checking nagios because 'log_file' is not set in nagios config")

        self._line_parsed = 0
        self.event_count = 0

<<<<<<< HEAD
        cfg_path = instance.get('cfg_file', None)

        tail = None
        gen = None
        perf_data_parsers = None
=======
        tail = None
        gen = None
>>>>>>> d5ef58ce

        instance_key = self._instance_key(instance)

        if instance_key in self.tails:
            tail = self.tails[instance_key]
            gen = self.gens[instance_key]

<<<<<<< HEAD
        if instance_key in self.perf_data_parsers:
            perf_data_parsers = self.perf_data_parsers[instance_key]

=======
>>>>>>> d5ef58ce
        # Build our tail -f
        if gen is None:
            tail = TailFile(self.log, log_path, self._parse_line)
            gen = self.tail.tail(line_by_line=False)
            self.tails[instance_key] = tail
            self.gens[instance_key] = gen

        if perf_data_parsers is None and cfg_path is not None:
            perf_data_parsers = NagiosPerfData.init(self.log, cfg_path)
            self.perf_data_parsers[instance_key] = perf_data_parsers

        # read until the end of file
        try:
            self.log.debug("Start nagios check for file %s" % (log_path))
            tail._log = self.log
            gen.next()
            self.log.debug("Done nagios check for file %s (parsed %s line(s), generated %s event(s))" %
                (log_path, self._line_parsed, self.event_count))
        except StopIteration, e:
            self.log.warn("Can't tail %s file" % (log_path))
            raise

    @staticmethod
    def parse_agent_config(agentConfig):
        if not agentConfig.get('nagios_log'):
            return False

        return {
            'instances': [{
                'log_file': agentConfig.get('nagios_log')
            }]
        }


class NagiosPerfData(object):
    perfdata_field = ''  # Should be overriden by subclasses
    metric_prefix = 'nagios'
    pair_pattern = re.compile(r"".join([
            r"'?(?P<label>[^=']+)'?=",
            r"(?P<value>[-0-9.]+)",
            r"(?P<unit>s|us|ms|%|B|KB|MB|GB|TB|c)?",
            r"(;(?P<warn>@?[-0-9.~]*:?[-0-9.~]*))?",
            r"(;(?P<crit>@?[-0-9.~]*:?[-0-9.~]*))?",
            r"(;(?P<min>[-0-9.]*))?",
            r"(;(?P<max>[-0-9.]*))?",
        ]))

    def __init__(self, logger, line_pattern, datafile):
        if isinstance(line_pattern, (str, unicode)):
            self.line_pattern = re.compile(line_pattern)
        else:
            self.line_pattern = line_pattern

        self.logger = logger

        self.log_path = datafile

        self._gen = None
        self._values = None
        self._error_count = 0L
        self._line_count = 0L
        self.parser_state = {}

    @classmethod
    def init(cls, logger, cfg_path):
        parsers = []
        if cfg_path:
            nagios_config = cls.parse_nagios_config(cfg_path)

            host_parser = NagiosHostPerfData.init(logger, nagios_config)
            if host_parser:
                parsers.append(host_parser)

            service_parser = NagiosServicePerfData.init(logger, nagios_config)
            if service_parser:
                parsers.append(service_parser)

        return parsers

    @staticmethod
    def template_regex(file_template):
        try:
            # Escape characters that will be interpreted as regex bits
            # e.g. [ and ] in "[SERVICEPERFDATA]"
            #regex = re.sub(r'[[\]*]', r'.', file_template)
            regex = re.sub(r'\$([^\$]*)\$', r'(?P<\1>[^\$]*)', regex)
            return re.compile(regex)
        except Exception, e:
            raise InvalidDataTemplate("%s (%s)"% (file_template, e))


    @staticmethod
    def underscorize(s):
        return s.replace(' ', '_').lower()

    @classmethod
    def parse_nagios_config(cls, filename):
        output = {}
        keys = [
            'host_perfdata_file_template',
            'service_perfdata_file_template',
            'host_perfdata_file',
            'service_perfdata_file',
        ]

        f = None
        try:
            try:
                f = open(filename)
                for line in f:
                    line = line.strip()
                    if not line:
                        continue
                    for key in keys:
                        if line.startswith(key + '='):
                            eq_pos = line.find('=')
                            if eq_pos:
                                output[key] = line[eq_pos + 1:]
                                break
                return output
            except:
                # Can't parse, assume it's just not working
                # Don't return an incomplete config
                return {}
        finally:
            if f is not None:
                f.close()

    def _get_metric_prefix(self, data):
        # Should be overridded by subclasses
        return [self.metric_prefix]

    def _parse_line(self, logger, line):
        matched = self.line_pattern.match(line)
        output = []
        if matched:
            data = matched.groupdict()
            metric_prefix = self._get_metric_prefix(data)

            # Parse the prefdata values, which are a space-delimited list of:
            #   'label'=value[UOM];[warn];[crit];[min];[max]
            perf_data = data.get(self.perfdata_field, '').split(' ')
            for pair in perf_data:
                pair_match = self.pair_pattern.match(pair)
                if not pair_match:
                    continue
                else:
                    pair_data = pair_match.groupdict()

                label = pair_data['label']
                timestamp = data.get('TIMET', '')
                value = pair_data['value']
                attributes = {'metric_type': 'gauge'}

                if '/' in label:
                    # Special case: if the label begins
                    # with a /, treat the label as the device
                    # and use the metric prefix as the metric name
                    metric = '.'.join(metric_prefix)
                    attributes['device_name'] = label

                else:
                    # Otherwise, append the label to the metric prefix
                    # and use that as the metric name
                    metric = '.'.join(metric_prefix + [label])

                host_name = data.get('HOSTNAME', None)
                if host_name:
                    attributes['host_name'] = host_name

                optional_keys = ['unit', 'warn', 'crit', 'min', 'max']
                for key in optional_keys:
                    attr_val = pair_data.get(key, None)
                    if attr_val is not None and attr_val != '':
                        attributes[key] = attr_val

                output.append((
                    metric,
                    timestamp,
                    value,
                    attributes
                ))
        return output

    def check(self, agentConfig, move_end=True):
        if self.log_path:
            self._freq = int(agentConfig.get('check_freq', 15))
            self._values = []
            self._events = []

            # Build our tail -f
            if self._gen is None:
                self._gen = TailFile(self.logger, self.log_path, self._line_parser).tail(line_by_line=False, move_end=move_end)

            # read until the end of file
            try:
                self._gen.next()
                self.logger.debug("Done dogstream check for file %s, found %s metric points" % (self.log_path, len(self._values)))
            except StopIteration, e:
                self.logger.exception(e)
                self.logger.warn("Can't tail %s file" % self.log_path)

            check_output = self._aggregate(self._values)
            if self._events:
                check_output.update({"dogstreamEvents": self._events})
            return check_output
        else:
            return {}


class NagiosHostPerfData(NagiosPerfData):
    perfdata_field = 'HOSTPERFDATA'

    @classmethod
    def init(cls, logger, nagios_config):
        host_perfdata_file_template = nagios_config.get('host_perfdata_file_template', None)
        host_perfdata_file = nagios_config.get('host_perfdata_file', None)

        if host_perfdata_file_template and host_perfdata_file:
            host_pattern = cls.template_regex(host_perfdata_file_template)
            return cls(logger, host_pattern, host_perfdata_file)
        else:
            return None

    def _get_metric_prefix(self, line_data):
        return [self.metric_prefix, 'host']


class NagiosServicePerfData(NagiosPerfData):
    perfdata_field = 'SERVICEPERFDATA'

    @classmethod
    def init(cls, logger, nagios_config):
        service_perfdata_file_template = nagios_config.get('service_perfdata_file_template', None)
        service_perfdata_file = nagios_config.get('service_perfdata_file', None)

        if service_perfdata_file_template and service_perfdata_file:
            service_pattern = cls.template_regex(service_perfdata_file_template)
            return cls(logger, service_pattern, service_perfdata_file)
        else:
            return None

    def _get_metric_prefix(self, line_data):
        metric = [self.metric_prefix]
        middle_name = line_data.get('SERVICEDESC', None)
        if middle_name:
            metric.append(middle_name.replace(' ', '_').lower())
        return metric

if __name__ == "__main__":
    import logging

    nagios = Nagios('nagios', {'init_config': {}, 'instances': {}}, {'api_key': 'apikey_2', 'nagios_log': '/var/log/nagios3/nagios.log'})
    logger = logging.getLogger("ddagent.checks.nagios")
    nagios = Nagios(get_hostname())

    config = {'api_key': 'apikey_2', 'nagios_log': '/var/log/nagios3/nagios.log'}
    events = nagios.check(logger, config)
    while True:
        #for e in events:
        #    print "Event:", e
        time.sleep(5)
        events = nagios.check(logger, config)<|MERGE_RESOLUTION|>--- conflicted
+++ resolved
@@ -134,16 +134,11 @@
         self._line_parsed = 0
         self.event_count = 0
 
-<<<<<<< HEAD
         cfg_path = instance.get('cfg_file', None)
 
         tail = None
         gen = None
         perf_data_parsers = None
-=======
-        tail = None
-        gen = None
->>>>>>> d5ef58ce
 
         instance_key = self._instance_key(instance)
 
@@ -151,12 +146,9 @@
             tail = self.tails[instance_key]
             gen = self.gens[instance_key]
 
-<<<<<<< HEAD
         if instance_key in self.perf_data_parsers:
             perf_data_parsers = self.perf_data_parsers[instance_key]
 
-=======
->>>>>>> d5ef58ce
         # Build our tail -f
         if gen is None:
             tail = TailFile(self.log, log_path, self._parse_line)
