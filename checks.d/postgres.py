--- conflicted
+++ resolved
@@ -30,7 +30,6 @@
         'relation': False,
     }
 
-<<<<<<< HEAD
     BGW_METRICS = {
         'descriptors': [],
         'metrics': {
@@ -67,7 +66,8 @@
    AND pc.relname NOT LIKE 'pg_%%'
  GROUP BY pc.relname, mode""",
         'relation': False,
-=======
+
+    }
     COMMON_METRICS = {
         'numbackends'       : ('postgresql.connections', GAUGE),
         'xact_commit'       : ('postgresql.commits', RATE),
@@ -79,7 +79,6 @@
         'tup_inserted'      : ('postgresql.rows_inserted', RATE),
         'tup_updated'       : ('postgresql.rows_updated', RATE),
         'tup_deleted'       : ('postgresql.rows_deleted', RATE),
->>>>>>> 389fc107
     }
 
     NEWER_92_METRICS = {
